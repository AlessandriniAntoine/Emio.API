#!/usr/bin/env -S uv run --script

import time
import logging
import os
import sys

sys.path.append(os.path.dirname(os.path.realpath(__file__))+'/..')
from emioapi import EmioCamera
from emioapi._logging_config import logger


def main(emio: EmioCamera):

    emio.calibrate()  # calibrate the camera if needed

    while emio.is_running:
        try:
            emio.update() # update the camera frame and trackers

            print("-"*20)
            logger.info(f"Camera parameters: {emio.parameters}")
            logger.info(f"Camera show: {emio.show_frames}")
            logger.info(f"Camera tracking: {emio.track_markers}")
            logger.info(f"Camera compute point cloud: {emio.compute_point_cloud}")
            logger.info(f"Camera is running: {emio.is_running}")
<<<<<<< HEAD
            logger.info(f"Count tracker positions: {len(emio.trackers_pos)}")
            logger.info(f"Count tracker: {emio.trackers_pos}")
=======
            logger.info(f"Count tracker: {len(emio.trackers_pos)}")
            logger.info(f"Trackers positions: {emio.trackers_pos}")
>>>>>>> d3c7729d
            logger.info(f"Point cloud shape: {emio.point_cloud.shape}")
            logger.info(f"HSV Frame shape: {emio.hsv_frame.shape}")
            logger.info(f"Mask Frame shape: {emio.mask_frame.shape}")

        except KeyboardInterrupt: 
            logger.info("Keyboard interrupt received.")
            break
        except Exception as e:
            logger.exception(f"Error during communication: {e}")
            break


if __name__ == "__main__":
    try:
        logger.info("Starting EMIO Camera test...")
        
        logger.info("List of available cameras\n"+str(EmioCamera.listCameras()))

        logger.info("Opening and configuring EMIO Camera...")

        emio = EmioCamera(show=True, track_markers=True, compute_point_cloud=True)
        
        if emio.open(): # This will open the first available Realsense camera
            
            logger.info(f"Emio camera {emio.camera_serial} opened.")
            logger.info("Running main function...")
            main(emio)

            logger.info("Main function completed.")
            logger.info("Closing Emio API...")

            emio.close()

            logger.info("EMIO API closed.")
    except Exception as e:
        logger.exception(f"An error occurred: {e}")<|MERGE_RESOLUTION|>--- conflicted
+++ resolved
@@ -24,13 +24,8 @@
             logger.info(f"Camera tracking: {emio.track_markers}")
             logger.info(f"Camera compute point cloud: {emio.compute_point_cloud}")
             logger.info(f"Camera is running: {emio.is_running}")
-<<<<<<< HEAD
-            logger.info(f"Count tracker positions: {len(emio.trackers_pos)}")
-            logger.info(f"Count tracker: {emio.trackers_pos}")
-=======
             logger.info(f"Count tracker: {len(emio.trackers_pos)}")
             logger.info(f"Trackers positions: {emio.trackers_pos}")
->>>>>>> d3c7729d
             logger.info(f"Point cloud shape: {emio.point_cloud.shape}")
             logger.info(f"HSV Frame shape: {emio.hsv_frame.shape}")
             logger.info(f"Mask Frame shape: {emio.mask_frame.shape}")
